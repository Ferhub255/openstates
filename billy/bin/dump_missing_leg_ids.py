--- conflicted
+++ resolved
@@ -95,23 +95,13 @@
         description="dump a CSV of missing leg_id's",
         parents=[base_arg_parser],
     )
-<<<<<<< HEAD
     parser.add_argument('abbrs', metavar='ABBR', type=str, nargs='+',
                         help='data abbreviations to dump')
-=======
-    parser.add_argument('states', metavar='STATE', type=str, nargs='+',
-                        help='states to dump')
     parser.add_argument('--detailed', action='store_true', default=False,
                         help='print detailed csvs as well')
->>>>>>> 6171cc21
     args = parser.parse_args()
 
     settings.update(args)
 
-<<<<<<< HEAD
     for abbr in args.abbrs:
-        dump_missing_leg_ids(abbr)
-=======
-    for state in args.states:
-        dump_missing_leg_ids(state, args.detailed)
->>>>>>> 6171cc21
+        dump_missing_leg_ids(abbr, args.detailed)