--- conflicted
+++ resolved
@@ -83,14 +83,7 @@
         if not hasattr(self, 'state'):
             raise Exception('Scrapers must have a state attribute')
 
-<<<<<<< HEAD
         self.output_dir = output_dir
-=======
-        self.output_dir = output_dir or os.path.join(
-            settings.FIFTYSTATES_DATA_DIR)
-        self.output_dir = output_dir or os.path.join('data', self.state)
-        self._init_dirs()
->>>>>>> 64d9e6fa
 
         # logging convenience methods
         self.logger = logging.getLogger("fiftystates")
